--- conflicted
+++ resolved
@@ -1,10 +1,6 @@
-<<<<<<< HEAD
-# baseURL = 'https://versollabs.com/'
-baseURL = 'https://versollabs-blog.pages.dev/'
-=======
 baseURL = 'https://versollabs.com/'
 # baseURL = 'https://versollabs-blog.pages.dev/'
->>>>>>> 96b85c78
+
 languageCode = 'en-us'
 title = 'Versol Labs'
 theme = 'my_paper_mod'
